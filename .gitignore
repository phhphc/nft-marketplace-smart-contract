node_modules
.env
coverage
coverage.json
typechain
typechain-types
<<<<<<< HEAD

# Hardhat files
cache
artifacts

# generated file
scripts/assets/*.json
=======

# Hardhat files
cache
artifacts
>>>>>>> 7b8d0ffe
<|MERGE_RESOLUTION|>--- conflicted
+++ resolved
@@ -4,17 +4,10 @@
 coverage.json
 typechain
 typechain-types
-<<<<<<< HEAD
 
 # Hardhat files
 cache
 artifacts
 
 # generated file
-scripts/assets/*.json
-=======
-
-# Hardhat files
-cache
-artifacts
->>>>>>> 7b8d0ffe
+scripts/assets/*.json